--- conflicted
+++ resolved
@@ -308,19 +308,6 @@
                     usage=None,
                 )
             else:
-<<<<<<< HEAD
-                response = LLMResponse(
-                    model_id=model_id,
-                    completion=(
-                        response.content[0].text if len(response.content) > 0 else ""
-                    ),  # refusal classifier, return empty str
-                    stop_reason=response.stop_reason,
-                    duration=duration,
-                    api_duration=api_duration,
-                    cost=0,
-                    usage=current_usage,  # Populate usage
-                )
-=======
                 raise RuntimeError(f"Failed to get a response from the API after {max_attempts} attempts.")
         else:
             # Extract text completion from generated content
@@ -341,7 +328,6 @@
                 cost=0,
                 usage=total_usage,
             )
->>>>>>> 7b18a7e0
 
         responses = [response]
 

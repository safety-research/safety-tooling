import logging
import os
from pathlib import Path
from typing import List, Tuple, Union

import filelock
import redis

from safetytooling.data_models import (
    BatchPrompt,
    EmbeddingParams,
    EmbeddingResponseBase64,
    LLMCache,
    LLMCacheModeration,
    LLMParams,
    LLMResponse,
    Prompt,
    TaggedModeration,
)
from safetytooling.data_models.hashable import deterministic_hash
from safetytooling.utils.utils import load_json, save_json

LOGGER = logging.getLogger(__name__)

REDIS_CONFIG_DEFAULT = {
    "host": "localhost",
    "port": 6379,
    "db": 0,
    "decode_responses": False,  # We want bytes for our use case
}

if os.getenv("REDIS_PASSWORD"):
    REDIS_CONFIG_DEFAULT["password"] = os.getenv("REDIS_PASSWORD")


class BaseCacheManager:
    """Base class for cache management implementations."""

    def __init__(self, cache_dir: Path, num_bins: int = 20):
        self.cache_dir = cache_dir
        self.num_bins = num_bins

    @staticmethod
    def get_bin_number(hash_value, num_bins):
        return int(hash_value, 16) % num_bins

    def get_cache_file(self, prompt: Prompt, params: LLMParams) -> tuple[Path, str]:
        raise NotImplementedError

    def maybe_load_cache(self, prompt: Prompt, params: LLMParams):
        raise NotImplementedError

    def process_cached_responses(
        self,
        prompt: Union[BatchPrompt, Prompt],
        params: LLMParams,
        n: int,
        insufficient_valids_behaviour: str,
        print_prompt_and_response: bool,
        empty_completion_threshold: float = 0.5,
    ) -> Tuple[
        List[Union[LLMResponse, List[LLMResponse]] | None],
        List[LLMCache | None],
        List[Union[LLMResponse, List[LLMResponse]] | None],
    ]:
        raise NotImplementedError

    def update_failed_cache(
        self,
        prompt: Prompt,
        responses: list[LLMResponse],
        failed_cache_responses: List[List[LLMResponse]],
    ) -> list[LLMResponse]:
        raise NotImplementedError

    def save_cache(self, prompt: Prompt, params: LLMParams, responses: list):
        raise NotImplementedError

    def get_moderation_file(self, texts: list[str]) -> tuple[Path, str]:
        raise NotImplementedError

    def maybe_load_moderation(self, texts: list[str]):
        raise NotImplementedError

    def save_moderation(self, texts: list[str], moderation: list[TaggedModeration]):
        raise NotImplementedError

    def get_embeddings_file(self, params: EmbeddingParams) -> tuple[Path, str]:
        raise NotImplementedError

    def maybe_load_embeddings(self, params: EmbeddingParams) -> EmbeddingResponseBase64 | None:
        raise NotImplementedError

    def save_embeddings(self, params: EmbeddingParams, response: EmbeddingResponseBase64):
        raise NotImplementedError


class FileBasedCacheManager(BaseCacheManager):
    """Original file-based cache manager implementation."""

    def __init__(self, cache_dir: Path, num_bins: int = 20):
        super().__init__(cache_dir, num_bins)
        self.in_memory_cache = {}

    def get_cache_file(self, prompt: Prompt, params: LLMParams) -> tuple[Path, str]:
        # Use the SHA-1 hash of the prompt for the dictionary key
        prompt_hash = prompt.model_hash()  # Assuming this gives a SHA-1 hash as a hex string
        bin_number = self.get_bin_number(prompt_hash, self.num_bins)

        # Construct the file name using the bin number
        cache_dir = self.cache_dir / params.model_hash()
        cache_file = cache_dir / f"bin{str(bin_number)}.json"

        return cache_file, prompt_hash

    def maybe_load_cache(self, prompt: Prompt, params: LLMParams):
        cache_file, prompt_hash = self.get_cache_file(prompt, params)
        if not cache_file.exists():
            return None

        if (cache_file not in self.in_memory_cache) or (prompt_hash not in self.in_memory_cache[cache_file]):
            LOGGER.info(f"Cache miss, loading from disk: {cache_file=}, {prompt_hash=}")
            with filelock.FileLock(str(cache_file) + ".lock"):
                self.in_memory_cache[cache_file] = load_json(cache_file)

        data = self.in_memory_cache[cache_file].get(prompt_hash, None)
        return None if data is None else LLMCache.model_validate_json(data)

    def process_cached_responses(
        self,
        prompt: Union[BatchPrompt, Prompt],
        params: LLMParams,
        n: int,
        insufficient_valids_behaviour: str,
        print_prompt_and_response: bool,
        empty_completion_threshold: float = 0.5,  # If we have multiple responses in a cache, threshold proportion of them that can be empty before we run retries
    ) -> Tuple[
<<<<<<< HEAD
        List[Union[LLMResponse, List[LLMResponse]] | None],
        List[LLMCache | None],
        List[Union[LLMResponse, List[LLMResponse]] | None],
=======
        List[LLMResponse | List[LLMResponse] | None],
        List[LLMCache | None],
        List[LLMResponse | List[LLMResponse] | None],
>>>>>>> e1d6b93c
    ]:
        """
        Process cached responses for a given prompt or batch of prompts.

        This function retrieves and processes cached results for a single prompt or a batch of prompts.
        It checks for empty completions and handles them based on a specified threshold.

        Args:
            prompt (Union[BatchPrompt, Prompt]): The prompt or batch of prompts to process.
            params (LLMParams): Parameters for the language model.
            n (int): The number of expected responses per prompt.
            insufficient_valids_behaviour (str): Behavior when there are insufficient valid responses.
            print_prompt_and_response (bool): Whether to print the prompt and its response.
            empty_completion_threshold (float, optional): The maximum allowed proportion of empty
                completions before considering the cache result as failed. Defaults to 0.5.

        Returns:
            Tuple[List[Union[LLMResponse, List[LLMResponse]], List[Optional[LLMCache]], bool]:
                - A list of LLMResponses or lists of LLMResponses for each prompt. We expect a list of lists if n > 0.
                We also only are expecting a list of responses that are in the cache. If nothing is in the cache,
                we expect an empty list
                - A list of LLMCache objects or None for each prompt.
                - A list of LLMResponse objects or None for each prompt. None is returned if there are no LLMCache failures to handle.

        Raises:
            AssertionError: If the number of cached responses is inconsistent with the expected number,
                            or if the number of responses doesn't match the number of prompts.

        Note:
            - For BatchPrompts, the function processes each prompt individually.
            - Empty completions are detected and logged, potentially marking the cache as failed.
            - The function ensures that the number of cached results matches the number of prompts.
        """
        cached_responses = []
        cached_results = []
        failed_cache_responses = []

        prompts = prompt.prompts if isinstance(prompt, BatchPrompt) else [prompt]

        for individual_prompt in prompts:
            cached_result = self.maybe_load_cache(prompt=individual_prompt, params=params)

            if cached_result is not None:
                cache_file, _ = self.get_cache_file(prompt=individual_prompt, params=params)
                LOGGER.info(f"Loaded cache for prompt from {cache_file}")

                prop_empty_completions = sum(
                    1 for response in cached_result.responses if response.completion == ""
                ) / len(cached_result.responses)

                if prop_empty_completions > empty_completion_threshold:
                    if len(cached_result.responses) == 1:
                        LOGGER.warning("Cache does not contain completion; likely due to recitation")
                    else:
                        LOGGER.warning(
                            f"Proportion of cache responses that contain empty completions ({prop_empty_completions}) is greater than threshold {empty_completion_threshold}. Likely due to recitation"
                        )
                    failed_cache_response = cached_result.responses
                    cached_result = None
                    cached_response = None
                else:
                    cached_response = (
                        cached_result.responses
                    )  # We want a list of LLMResponses if we have n responses in a cache
                    if insufficient_valids_behaviour != "continue":
                        assert (
                            len(cached_result.responses) == n
                        ), f"cache is inconsistent with n={n}\n{cached_result.responses}"
                    if print_prompt_and_response:
                        individual_prompt.pretty_print(cached_result.responses)

                    failed_cache_response = None
            else:
                cached_response = None
                cached_result = None
                failed_cache_response = None
            cached_responses.append(cached_response)
            cached_results.append(cached_result)
            failed_cache_responses.append(failed_cache_response)

        assert (
            len(cached_results) == len(prompts) == len(cached_responses) == len(failed_cache_responses)
        ), f"""Different number of cached_results, prompts, cached_responses and failed_cached_responses when they should all be length {len(prompts)}!
                Number of prompts: {len(prompts)} \n Number of cached_results: {len(cached_results)} \n Number of cached_responses: {len(cached_responses)} \n Number of failed_cache_responses: {len(failed_cache_responses)}"""

        # Check that responses is an empty list if there are no cached responses
        if all(result is None for result in cached_results):
            assert all(
                response is None for response in cached_responses
            ), f"No cached results found so responses should be length 0. Instead responses is length {len(cached_responses)}"
        return cached_responses, cached_results, failed_cache_responses

    def update_failed_cache(
        self,
        prompt: Prompt,
        responses: list[LLMResponse],
        failed_cache_responses: List[
            List[LLMResponse]
        ],  # List of previous responses from the cache that should have no completion. We use this to update api_failures
    ) -> list[LLMResponse]:
        assert len(responses) == len(
            failed_cache_responses[0]
        ), f"There should be the same number of responses and failed_cache_responses! Instead we have {len(responses)} responses and {len(failed_cache_responses)} failed_cache_responses."
        for i in range(len(responses)):
            responses[i].api_failures = failed_cache_responses[0][i].api_failures + 1

        LOGGER.info(
            f"""Updating previous failures for: \n
                    {prompt} \n
                    with responses: \n
                    {responses}"""
        )
        return responses

    def save_cache(self, prompt: Prompt, params: LLMParams, responses: list):
        cache_file, prompt_hash = self.get_cache_file(prompt, params)
        cache_file.parent.mkdir(parents=True, exist_ok=True)

        new_cache_entry = LLMCache(prompt=prompt, params=params, responses=responses)

        with filelock.FileLock(str(cache_file) + ".lock"):
            cache_data = {}
            # If the cache file exists, load it; otherwise, start with an empty dict
            if cache_file.exists():
                cache_data = load_json(cache_file)

            cache_data[prompt_hash] = new_cache_entry.model_dump_json()
            save_json(cache_file, cache_data)

    def get_moderation_file(self, texts: list[str]) -> tuple[Path, str]:
        hashes = [deterministic_hash(t) for t in texts]
        hash = deterministic_hash(" ".join(hashes))
        bin_number = self.get_bin_number(hash, self.num_bins)
        if (self.cache_dir / "moderation" / f"{hash}.json").exists():
            cache_file = self.cache_dir / "moderation" / f"{hash}.json"
        else:
            cache_file = self.cache_dir / "moderation" / f"bin{str(bin_number)}.json"

        return cache_file, hash

    def maybe_load_moderation(self, texts: list[str]):
        cache_file, hash = self.get_moderation_file(texts)
        if cache_file.exists():
            all_data = load_json(cache_file)
            data = all_data.get(hash, None)
            if data is not None:
                return LLMCacheModeration.model_validate_json(data)
        return None

    def save_moderation(self, texts: list[str], moderation: list[TaggedModeration]):
        cache_file, hash = self.get_moderation_file(texts)
        cache_file.parent.mkdir(parents=True, exist_ok=True)

        new_cache_entry = LLMCacheModeration(texts=texts, moderation=moderation)

        with filelock.FileLock(str(cache_file) + ".lock"):
            cache_data = {}
            # If the cache file exists, load it; otherwise, start with an empty dict
            if cache_file.exists():
                cache_data = load_json(cache_file)

            # Update the cache data with the new responses for this prompt
            cache_data[hash] = new_cache_entry.model_dump_json()

            save_json(cache_file, cache_data)

    def get_embeddings_file(self, params: EmbeddingParams) -> tuple[Path, str]:
        hash = params.model_hash()
        bin_number = self.get_bin_number(hash, self.num_bins)

        cache_file = self.cache_dir / "embeddings" / f"bin{str(bin_number)}.json"

        return cache_file, hash

    def maybe_load_embeddings(self, params: EmbeddingParams) -> EmbeddingResponseBase64 | None:
        cache_file, hash = self.get_embeddings_file(params)
        if cache_file.exists():
            all_data = load_json(cache_file)
            data = all_data.get(hash, None)
            if data is not None:
                return EmbeddingResponseBase64.model_validate_json(data)
        return None

    def save_embeddings(self, params: EmbeddingParams, response: EmbeddingResponseBase64):
        cache_file, hash = self.get_embeddings_file(params)
        cache_file.parent.mkdir(parents=True, exist_ok=True)
        with filelock.FileLock(str(cache_file) + ".lock"):
            cache_data = {}
            # If the cache file exists, load it; otherwise, start with an empty dict
            if cache_file.exists():
                cache_data = load_json(cache_file)

            # Update the cache data with the new responses for this prompt
            cache_data[hash] = response.model_dump_json()

            save_json(cache_file, cache_data)


class RedisCacheManager(BaseCacheManager):
    """Redis-based cache manager implementation."""

    def __init__(self, cache_dir: Path, num_bins: int = 20, redis_config: dict | None = None):
        super().__init__(cache_dir, num_bins)
        self.redis_config = redis_config if redis_config else REDIS_CONFIG_DEFAULT
        self.db = self._connect()
        self.namespace = str(cache_dir)

    def _connect(self):
        """Establish a connection to the Redis server."""
        return redis.Redis(**self.redis_config)

    def _make_key(self, base_key: str) -> str:
        """Generate a Redis key with namespace."""
        return f"{self.namespace}:{base_key}"

    def get_cache_file(self, prompt: Prompt, params: LLMParams) -> tuple[Path, str]:
        prompt_hash = prompt.model_hash()
        cache_dir = self.cache_dir / params.model_hash()
        return cache_dir, prompt_hash

    def maybe_load_cache(self, prompt: Prompt, params: LLMParams):
        cache_dir, prompt_hash = self.get_cache_file(prompt, params)
        key = self._make_key(f"{cache_dir}/{prompt_hash}")
        data = self.db.get(key)
        if data is None:
            return None
        return LLMCache.model_validate_json(data.decode("utf-8"))

    def process_cached_responses(
        self,
        prompt: Union[BatchPrompt, Prompt],
        params: LLMParams,
        n: int,
        insufficient_valids_behaviour: str,
        print_prompt_and_response: bool,
        empty_completion_threshold: float = 0.5,
    ) -> Tuple[
        List[Union[LLMResponse, List[LLMResponse]] | None],
        List[LLMCache | None],
        List[Union[LLMResponse, List[LLMResponse]] | None],
    ]:
        cached_responses = []
        cached_results = []
        failed_cache_responses = []

        prompts = prompt.prompts if isinstance(prompt, BatchPrompt) else [prompt]

        for individual_prompt in prompts:
            cached_result = self.maybe_load_cache(prompt=individual_prompt, params=params)

            if cached_result is not None:
                cache_dir, _ = self.get_cache_file(prompt=individual_prompt, params=params)
                LOGGER.info(f"Loaded cache for prompt from {cache_dir}")

                prop_empty_completions = sum(
                    1 for response in cached_result.responses if response.completion == ""
                ) / len(cached_result.responses)

                if prop_empty_completions > empty_completion_threshold:
                    if len(cached_result.responses) == 1:
                        LOGGER.warning("Cache does not contain completion; likely due to recitation")
                    else:
                        LOGGER.warning(
                            f"Proportion of cache responses that contain empty completions ({prop_empty_completions}) is greater than threshold {empty_completion_threshold}. Likely due to recitation"
                        )
                    failed_cache_response = cached_result.responses
                    cached_result = None
                    cached_response = None
                else:
                    cached_response = cached_result.responses
                    if insufficient_valids_behaviour != "continue":
                        assert (
                            len(cached_result.responses) == n
                        ), f"cache is inconsistent with n={n}\n{cached_result.responses}"
                    if print_prompt_and_response:
                        individual_prompt.pretty_print(cached_result.responses)

                    failed_cache_response = None
            else:
                cached_response = None
                cached_result = None
                failed_cache_response = None
            cached_responses.append(cached_response)
            cached_results.append(cached_result)
            failed_cache_responses.append(failed_cache_response)

        assert (
            len(cached_results) == len(prompts) == len(cached_responses) == len(failed_cache_responses)
        ), f"""Different number of cached_results, prompts, cached_responses and failed_cached_responses when they should all be length {len(prompts)}!
                Number of prompts: {len(prompts)} \n Number of cached_results: {len(cached_results)} \n Number of cached_responses: {len(cached_responses)} \n Number of failed_cache_responses: {len(failed_cache_responses)}"""

        if all(result is None for result in cached_results):
            assert all(
                response is None for response in cached_responses
            ), f"No cached results found so responses should be length 0. Instead responses is length {len(cached_responses)}"
        return cached_responses, cached_results, failed_cache_responses

    def update_failed_cache(
        self,
        prompt: Prompt,
        responses: list[LLMResponse],
        failed_cache_responses: List[List[LLMResponse]],
    ) -> list[LLMResponse]:
        assert len(responses) == len(
            failed_cache_responses[0]
        ), f"There should be the same number of responses and failed_cache_responses! Instead we have {len(responses)} responses and {len(failed_cache_responses)} failed_cache_responses."
        for i in range(len(responses)):
            responses[i].api_failures = failed_cache_responses[0][i].api_failures + 1

        LOGGER.info(
            f"""Updating previous failures for: \n
                    {prompt} \n
                    with responses: \n
                    {responses}"""
        )
        return responses

    def save_cache(self, prompt: Prompt, params: LLMParams, responses: list):
        cache_dir, prompt_hash = self.get_cache_file(prompt, params)
        key = self._make_key(f"{cache_dir}/{prompt_hash}")

        new_cache_entry = LLMCache(prompt=prompt, params=params, responses=responses)
        self.db.set(key, new_cache_entry.model_dump_json())

    def get_moderation_file(self, texts: list[str]) -> tuple[Path, str]:
        hashes = [deterministic_hash(t) for t in texts]
        hash = deterministic_hash(" ".join(hashes))
        bin_number = self.get_bin_number(hash, self.num_bins)
        key = f"moderation/bin{str(bin_number)}"
        return Path(key), hash

    def maybe_load_moderation(self, texts: list[str]):
        _, hash = self.get_moderation_file(texts)
        key = self._make_key(f"moderation/{hash}")
        data = self.db.get(key)
        if data is None:
            return None
        return LLMCacheModeration.model_validate_json(data.decode("utf-8"))

    def save_moderation(self, texts: list[str], moderation: list[TaggedModeration]):
        _, hash = self.get_moderation_file(texts)
        key = self._make_key(f"moderation/{hash}")

        new_cache_entry = LLMCacheModeration(texts=texts, moderation=moderation)
        self.db.set(key, new_cache_entry.model_dump_json())

    def get_embeddings_file(self, params: EmbeddingParams) -> tuple[Path, str]:
        hash = params.model_hash()
        bin_number = self.get_bin_number(hash, self.num_bins)
        key = f"embeddings/bin{str(bin_number)}"
        return Path(key), hash

    def maybe_load_embeddings(self, params: EmbeddingParams) -> EmbeddingResponseBase64 | None:
        _, hash = self.get_embeddings_file(params)
        key = self._make_key(f"embeddings/{hash}")
        data = self.db.get(key)
        if data is None:
            return None
        return EmbeddingResponseBase64.model_validate_json(data.decode("utf-8"))

    def save_embeddings(self, params: EmbeddingParams, response: EmbeddingResponseBase64):
        _, hash = self.get_embeddings_file(params)
        key = self._make_key(f"embeddings/{hash}")
        self.db.set(key, response.model_dump_json())


def get_cache_manager(cache_dir: Path, use_redis: bool = False, num_bins: int = 20) -> BaseCacheManager:
    """Factory function to get the appropriate cache manager based on environment variable."""
    if use_redis:
        print("Using Redis cache:", use_redis)
        return RedisCacheManager(cache_dir, num_bins)
    return FileBasedCacheManager(cache_dir, num_bins)<|MERGE_RESOLUTION|>--- conflicted
+++ resolved
@@ -135,15 +135,9 @@
         print_prompt_and_response: bool,
         empty_completion_threshold: float = 0.5,  # If we have multiple responses in a cache, threshold proportion of them that can be empty before we run retries
     ) -> Tuple[
-<<<<<<< HEAD
-        List[Union[LLMResponse, List[LLMResponse]] | None],
-        List[LLMCache | None],
-        List[Union[LLMResponse, List[LLMResponse]] | None],
-=======
         List[LLMResponse | List[LLMResponse] | None],
         List[LLMCache | None],
         List[LLMResponse | List[LLMResponse] | None],
->>>>>>> e1d6b93c
     ]:
         """
         Process cached responses for a given prompt or batch of prompts.

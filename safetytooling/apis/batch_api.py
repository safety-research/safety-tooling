import asyncio
import logging
import os
from pathlib import Path
from typing import Literal

from dotenv import load_dotenv

from safetytooling.apis.inference.anthropic import ANTHROPIC_MODELS, AnthropicModelBatch
from safetytooling.apis.inference.cache_manager import get_cache_manager
from safetytooling.apis.inference.openai.batch_api import OpenAIModelBatch
from safetytooling.apis.inference.openai.utils import GPT_CHAT_MODELS
from safetytooling.data_models import LLMParams, LLMResponse, Prompt
from safetytooling.utils.utils import load_secrets

LOGGER = logging.getLogger(__name__)


<<<<<<< HEAD
load_dotenv()
=======
def chunk_prompts_for_anthropic(prompts: list[Prompt], chunk_size: int = 100_000) -> list[list[Prompt]]:
    # Calculate size per prompt in MB
    sizes = [len(str(prompt).encode("utf-8")) / (1024 * 1024) for prompt in prompts]

    chunks = []
    current_chunk = []
    current_size = 0
    current_count = 0

    for prompt, size in zip(prompts, sizes):
        # Check if adding this prompt would exceed either limit
        if (
            current_size + size > 250 or current_count + 1 > chunk_size
        ):  # 256 MB is the max size for Anthropic, but 250 MB is a safe limit
            if current_chunk:
                chunks.append(current_chunk)
            print(f"Chunked prompts for Anthropic: {len(current_chunk)} prompts, {current_size} MB")
            current_chunk = [prompt]
            current_size = size
            current_count = 1
        else:
            current_chunk.append(prompt)
            current_size += size
            current_count += 1

    if current_chunk:
        chunks.append(current_chunk)
    print(f"Total chunks: {len(chunks)}")
    return chunks
>>>>>>> e7f3930b


class BatchInferenceAPI:
    """A wrapper around batch APIs that can do a bunch of model calls at once."""

    def __init__(
        self,
        log_dir: Path | Literal["default"] = "default",
        prompt_history_dir: Path | Literal["default"] | None = "default",
        cache_dir: Path | Literal["default"] | None = "default",
        use_redis: bool = False,
        anthropic_api_key: str | None = None,
        openai_api_key: str | None = None,
        no_cache: bool = False,
    ):
        """Initialize the BatchInferenceAPI.

        Args:
            log_dir: Directory to store prompts before passing them to the batchapi. Set to "default" to use your prompt_history_dir as log_dir.
            prompt_history_dir: Directory to store prompt history. Set to None to disable.
                Set to "default" to use the default directory.
            cache_dir: Directory to store cache. Set to None to disable.
                Set to "default" to use the default directory.
            use_redis: Whether to use Redis for caching.
            anthropic_api_key: Optional API key for Anthropic. If not provided, will try to load from environment.
            openai_api_key: Optional API key for OpenAI. If not provided, will try to load from environment.
            no_cache: If True, disable caching regardless of other settings.
            chunk: Maximum number of prompts to send in a single batch. If None, send all prompts in one batch.
        """
        secrets = load_secrets("SECRETS")

        # Check NO_CACHE environment variable
        self.no_cache = no_cache or os.environ.get("NO_CACHE", "false").lower() == "true"

        if log_dir == "default":
            if "PROMPT_HISTORY_DIR" in secrets:
                self.log_dir = Path(secrets["PROMPT_HISTORY_DIR"])
            else:
                self.log_dir = Path.home() / ".prompt_history"
        else:
            assert isinstance(log_dir, Path) or log_dir is None
            self.log_dir = log_dir

        if cache_dir == "default":
            if "CACHE_DIR" in secrets:
                self.cache_dir = Path(secrets["CACHE_DIR"])
            else:
                self.cache_dir = Path.home() / ".cache"
        else:
            assert isinstance(cache_dir, Path) or cache_dir is None
            self.cache_dir = cache_dir

        self.use_redis = use_redis or os.environ.get("REDIS_CACHE", "false").lower() == "true"
        self.cache_manager = None
        if self.cache_dir is not None and not self.no_cache:
            self.cache_manager = get_cache_manager(self.cache_dir, self.use_redis)
            print(f"{self.cache_manager=}")

        self._anthropic_batch = AnthropicModelBatch(anthropic_api_key=anthropic_api_key)
        self._openai_batch = OpenAIModelBatch(openai_api_key=openai_api_key)

    async def __call__(
        self,
        model_id: str,
        prompts: list[Prompt],
        log_dir: Path | None = None,
        use_cache: bool = True,
        max_tokens: int | None = None,
        chunk: int | None = None,
        **kwargs,
    ) -> tuple[list[LLMResponse], str]:
        """Make batch API requests for the specified model and prompts.

        Args:
            model_id: The model to call. Must be a Claude or OpenAI model.
            prompts: List of prompts to send to the model.
            log_dir: Directory to store logs. If None, will use prompt_history_dir.
            use_cache: Whether to use caching. Ignored if no_cache was set during initialization.
            max_tokens: Maximum number of tokens to generate per prompt. Setting different max_tokens for each prompt is not yet supported here, although it is in principle supported in the underlying API.
            **kwargs: Additional arguments to pass to the model. "seed" should be used for preventing cached responses from being used.

        Returns:
            Tuple of (list of responses, batch ID)
        """
        if self.no_cache:
            use_cache = False

        if not prompts:
            raise ValueError("No prompts provided")

        if log_dir is None:
            log_dir = self.log_dir

        if log_dir is not None:
            log_dir.mkdir(parents=True, exist_ok=True)

<<<<<<< HEAD
        if max_tokens is not None:
            kwargs["max_tokens"] = max_tokens
=======
        if model_id in ANTHROPIC_MODELS:
            assert max_tokens is not None, "max_tokens must be provided for Anthropic models"
>>>>>>> e7f3930b

        llm_params = LLMParams(model=model_id, **kwargs)
        cached_responses = []
        cached_indices = []
        uncached_prompts = []
        uncached_indices = []

        # Check cache for each prompt only if caching is enabled
        if self.cache_manager is not None and use_cache:
            if "n" in kwargs:
                assert kwargs["n"] == 1, "n must be 1 for batch inference + cache"
            for i, prompt in enumerate(prompts):
                cached_result = self.cache_manager.maybe_load_cache(prompt=prompt, params=llm_params)
                if cached_result is not None:
                    cached_responses.append(cached_result.responses[0])  # Assuming single response per prompt
                    cached_indices.append(i)
                else:
                    uncached_prompts.append(prompt)
                    uncached_indices.append(i)
            print(f"Retrieving {len(cached_responses)}/{len(prompts)} from cache")
        else:
            uncached_prompts = prompts
            uncached_indices = list(range(len(prompts)))

        # If all prompts are cached, return cached responses
        if not uncached_prompts:
            return cached_responses, "cached"
        if chunk is None:
            if model_id in ANTHROPIC_MODELS:
                chunk = 100_000
            elif model_id in GPT_CHAT_MODELS:
                chunk = 50_000
            else:
                raise ValueError(f"Model {model_id} is not supported. Only Claude and OpenAI models are supported.")

        if model_id in ANTHROPIC_MODELS:
            chunks = chunk_prompts_for_anthropic(uncached_prompts, chunk_size=chunk)
        else:
            chunks = [uncached_prompts[i : i + chunk] for i in range(0, len(uncached_prompts), chunk)]

<<<<<<< HEAD
        async def process_batch(batch_prompts: list[Prompt]) -> tuple[list[LLMResponse], str]:
            """Helper function to process a batch of prompts."""
            if model_id in ANTHROPIC_MODELS:
                # Anthropic batch will raise if we pass in seeds
                print(f"Batch kwargs: {kwargs}")
                return await self._anthropic_batch(
                    model_id=model_id,
                    prompts=batch_prompts,
                    max_tokens=kwargs.get("max_tokens", None),
                    **{k: v for k, v in kwargs.items() if k != "seed" and k != "max_tokens"},
                )
            elif model_id in GPT_CHAT_MODELS:
                return await self._openai_batch(
                    model_id=model_id,
                    prompts=batch_prompts,
                    log_dir=log_dir,
                    max_tokens=kwargs.get("max_tokens", None),
                    **{k: v for k, v in kwargs.items() if k != "max_tokens"},
                )
            else:
                raise ValueError(f"Model {model_id} is not supported. Only Claude and OpenAI models are supported.")

        # Process uncached prompts in chunks if specified
        if self.chunk is not None and len(uncached_prompts) > self.chunk:
            print(f"Processing {len(uncached_prompts)} uncached prompts in chunks of {self.chunk}")
            chunks = [uncached_prompts[i : i + self.chunk] for i in range(0, len(uncached_prompts), self.chunk)]
            results = await asyncio.gather(*[process_batch(chunk) for chunk in chunks])

            all_responses = []
            all_batch_ids = []
            for responses, batch_id in results:
=======
        # Process uncached prompts in chunks if specified
        if len(chunks) > 1:
            all_responses = []
            all_batch_ids = []

            async def process_chunk(chunk_prompts):
                if model_id in ANTHROPIC_MODELS:
                    return await self._anthropic_batch(
                        model_id=model_id, prompts=chunk_prompts, max_tokens=max_tokens, **kwargs
                    )
                elif model_id in GPT_CHAT_MODELS:
                    return await self._openai_batch(
                        model_id=model_id, prompts=chunk_prompts, log_dir=log_dir, max_tokens=max_tokens, **kwargs
                    )
                else:
                    raise ValueError(f"Model {model_id} is not supported. Only Claude and OpenAI models are supported.")

            results = await asyncio.gather(*[process_chunk(chunk) for chunk in chunks])

            for chunk_prompts, (responses, batch_id) in zip(chunks, results):
>>>>>>> e7f3930b
                all_responses.extend(responses)
                all_batch_ids.append(batch_id)

            batch_id = ",".join(all_batch_ids)
            responses = all_responses
        else:
            # Process all uncached prompts in a single batch
            responses, batch_id = await process_batch(uncached_prompts)

        # Save responses to cache
        if self.cache_manager is not None and use_cache:
            for prompt, response in zip(uncached_prompts, responses):
                if response is not None:
                    self.cache_manager.save_cache(prompt=prompt, params=llm_params, responses=[response])

        # Merge cached and new responses
        final_responses = [None] * len(prompts)
        for cached_response, idx in zip(cached_responses, cached_indices):
            final_responses[idx] = cached_response
        for idx, response in zip(uncached_indices, responses):
            final_responses[idx] = response

        if use_cache:
            print(
                f"{len(cached_responses)}/{len(prompts)} retrieved from cache, "
                f"{sum(response is None for response in final_responses)}/{len(prompts)} failed, "
                f"{sum(response is not None for response in final_responses)}/{len(prompts)} succeeded in batch API request {batch_id}"
            )

        return final_responses, batch_id<|MERGE_RESOLUTION|>--- conflicted
+++ resolved
@@ -16,9 +16,9 @@
 LOGGER = logging.getLogger(__name__)
 
 
-<<<<<<< HEAD
 load_dotenv()
-=======
+
+
 def chunk_prompts_for_anthropic(prompts: list[Prompt], chunk_size: int = 100_000) -> list[list[Prompt]]:
     # Calculate size per prompt in MB
     sizes = [len(str(prompt).encode("utf-8")) / (1024 * 1024) for prompt in prompts]
@@ -48,7 +48,6 @@
         chunks.append(current_chunk)
     print(f"Total chunks: {len(chunks)}")
     return chunks
->>>>>>> e7f3930b
 
 
 class BatchInferenceAPI:
@@ -145,13 +144,9 @@
         if log_dir is not None:
             log_dir.mkdir(parents=True, exist_ok=True)
 
-<<<<<<< HEAD
-        if max_tokens is not None:
-            kwargs["max_tokens"] = max_tokens
-=======
         if model_id in ANTHROPIC_MODELS:
             assert max_tokens is not None, "max_tokens must be provided for Anthropic models"
->>>>>>> e7f3930b
+            kwargs["max_tokens"] = max_tokens
 
         llm_params = LLMParams(model=model_id, **kwargs)
         cached_responses = []
@@ -179,6 +174,7 @@
         # If all prompts are cached, return cached responses
         if not uncached_prompts:
             return cached_responses, "cached"
+
         if chunk is None:
             if model_id in ANTHROPIC_MODELS:
                 chunk = 100_000
@@ -192,22 +188,19 @@
         else:
             chunks = [uncached_prompts[i : i + chunk] for i in range(0, len(uncached_prompts), chunk)]
 
-<<<<<<< HEAD
-        async def process_batch(batch_prompts: list[Prompt]) -> tuple[list[LLMResponse], str]:
-            """Helper function to process a batch of prompts."""
+        async def process_chunk(chunk_prompts) -> tuple[list[LLMResponse], str]:
+            print(f"Batch kwargs: {kwargs}")
             if model_id in ANTHROPIC_MODELS:
-                # Anthropic batch will raise if we pass in seeds
-                print(f"Batch kwargs: {kwargs}")
                 return await self._anthropic_batch(
                     model_id=model_id,
-                    prompts=batch_prompts,
+                    prompts=chunk_prompts,
                     max_tokens=kwargs.get("max_tokens", None),
                     **{k: v for k, v in kwargs.items() if k != "seed" and k != "max_tokens"},
                 )
             elif model_id in GPT_CHAT_MODELS:
                 return await self._openai_batch(
                     model_id=model_id,
-                    prompts=batch_prompts,
+                    prompts=chunk_prompts,
                     log_dir=log_dir,
                     max_tokens=kwargs.get("max_tokens", None),
                     **{k: v for k, v in kwargs.items() if k != "max_tokens"},
@@ -216,44 +209,27 @@
                 raise ValueError(f"Model {model_id} is not supported. Only Claude and OpenAI models are supported.")
 
         # Process uncached prompts in chunks if specified
-        if self.chunk is not None and len(uncached_prompts) > self.chunk:
-            print(f"Processing {len(uncached_prompts)} uncached prompts in chunks of {self.chunk}")
-            chunks = [uncached_prompts[i : i + self.chunk] for i in range(0, len(uncached_prompts), self.chunk)]
-            results = await asyncio.gather(*[process_batch(chunk) for chunk in chunks])
-
-            all_responses = []
-            all_batch_ids = []
-            for responses, batch_id in results:
-=======
-        # Process uncached prompts in chunks if specified
         if len(chunks) > 1:
             all_responses = []
             all_batch_ids = []
 
-            async def process_chunk(chunk_prompts):
-                if model_id in ANTHROPIC_MODELS:
-                    return await self._anthropic_batch(
-                        model_id=model_id, prompts=chunk_prompts, max_tokens=max_tokens, **kwargs
-                    )
-                elif model_id in GPT_CHAT_MODELS:
-                    return await self._openai_batch(
-                        model_id=model_id, prompts=chunk_prompts, log_dir=log_dir, max_tokens=max_tokens, **kwargs
-                    )
-                else:
-                    raise ValueError(f"Model {model_id} is not supported. Only Claude and OpenAI models are supported.")
-
             results = await asyncio.gather(*[process_chunk(chunk) for chunk in chunks])
 
             for chunk_prompts, (responses, batch_id) in zip(chunks, results):
->>>>>>> e7f3930b
                 all_responses.extend(responses)
                 all_batch_ids.append(batch_id)
 
-            batch_id = ",".join(all_batch_ids)
-            responses = all_responses
+                # Save responses to cache
+                if self.cache_manager is not None and use_cache:
+                    for prompt, response in zip(chunk_prompts, responses):
+                        if response is not None:
+                            self.cache_manager.save_cache(prompt=prompt, params=llm_params, responses=[response])
+
         else:
             # Process all uncached prompts in a single batch
-            responses, batch_id = await process_batch(uncached_prompts)
+            responses, batch_id = await process_chunk(uncached_prompts)
+            all_responses = responses
+            all_batch_ids = [batch_id]
 
         # Save responses to cache
         if self.cache_manager is not None and use_cache:
@@ -265,14 +241,14 @@
         final_responses = [None] * len(prompts)
         for cached_response, idx in zip(cached_responses, cached_indices):
             final_responses[idx] = cached_response
-        for idx, response in zip(uncached_indices, responses):
+        for idx, response in zip(uncached_indices, all_responses):
             final_responses[idx] = response
 
         if use_cache:
             print(
                 f"{len(cached_responses)}/{len(prompts)} retrieved from cache, "
                 f"{sum(response is None for response in final_responses)}/{len(prompts)} failed, "
-                f"{sum(response is not None for response in final_responses)}/{len(prompts)} succeeded in batch API request {batch_id}"
+                f"{sum(response is not None for response in final_responses)}/{len(prompts)} succeeded in batch API requests {all_batch_ids}"
             )
 
-        return final_responses, batch_id+        return final_responses, ",".join(all_batch_ids)
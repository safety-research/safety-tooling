from enum import Enum
from pathlib import Path
from typing import Literal, Union

import openai
import pydantic

from safetytooling.data_models.utils import GeminiBlockReason, GeminiStopReason, SafetyRatings

from .hashable import HashableBaseModel


class LLMParams(HashableBaseModel):
    model: str | tuple[str, ...]
    temperature: float = 0.2
    top_p: float = 1.0
    n: int = 1
    num_candidates_per_completion: int = 1
    insufficient_valids_behaviour: Literal["error", "continue", "pad_invalids", "retry"] = "retry"
    max_tokens: int | None = None
    logprobs: int | None = None
    seed: int | None = None
    return_logprobs: bool = False  # ?
    top_k_logprobs: int | None = None  # ?
    logit_bias: dict[int, float] | None = None

    model_config = pydantic.ConfigDict(extra="forbid")


class StopReason(Enum):
    MAX_TOKENS = "max_tokens"
    STOP_SEQUENCE = "stop_sequence"
    CONTENT_FILTER = "content_filter"
    API_ERROR = "api_error"
    PROMPT_BLOCKED = "prompt_blocked"
    UNKNOWN = "unknown"

    def __str__(self):
        return self.value


class LLMResponse(pydantic.BaseModel):
    model_id: str
    completion: str
    stop_reason: StopReason | GeminiStopReason | GeminiBlockReason
    cost: float = 0
    audio_out: str | Path | None = None
    duration: float | None = None
    api_duration: float | None = None
    logprobs: list[dict[str, float]] | None = None
    safety_ratings: Union[dict, SafetyRatings] | None = None
    recitation_retries: int | None = None
    api_failures: int | None = 0
<<<<<<< HEAD
    batch_custom_id: str | None = None
=======
    reasoning_content: str | None = None

>>>>>>> dcf12b32
    model_config = pydantic.ConfigDict(protected_namespaces=())

    @pydantic.field_validator("stop_reason", mode="before")
    def parse_stop_reason(cls, v: str):
        if v in ["length", "max_tokens"]:
            return StopReason.MAX_TOKENS
        elif v in ["stop", "stop_sequence", "end_turn", "eos"]:
            # end_turn is for Anthropic
            return StopReason.STOP_SEQUENCE
        elif v in ["content_filter"]:
            return StopReason.CONTENT_FILTER
        elif v in ["prompt_blocked"]:
            return StopReason.PROMPT_BLOCKED
        elif v in ["api_error"]:
            return StopReason.API_ERROR
        elif v in ["recitation"]:
            return GeminiStopReason.RECITATION
        elif v in ["safety"]:
            return GeminiStopReason.SAFETY
        elif "unspecified" in v:
            return GeminiStopReason.FINISH_REASON_UNSPECIFIED
        elif v in "other":
            return GeminiStopReason.OTHER
        raise ValueError(f"Invalid stop reason: {v}")

    def to_dict(self):
        return {**self.model_dump(), "stop_reason": str(self.stop_reason)}

    def __setitem__(self, key, value):
        setattr(self, key, value)


class TaggedModeration(openai._models.BaseModel):
    # The model used to generate the moderation results.
    model_id: str

    # Actual moderation results
    moderation: openai.types.Moderation

    model_config = pydantic.ConfigDict(protected_namespaces=())<|MERGE_RESOLUTION|>--- conflicted
+++ resolved
@@ -51,12 +51,9 @@
     safety_ratings: Union[dict, SafetyRatings] | None = None
     recitation_retries: int | None = None
     api_failures: int | None = 0
-<<<<<<< HEAD
     batch_custom_id: str | None = None
-=======
     reasoning_content: str | None = None
 
->>>>>>> dcf12b32
     model_config = pydantic.ConfigDict(protected_namespaces=())
 
     @pydantic.field_validator("stop_reason", mode="before")
